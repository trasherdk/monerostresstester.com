--- conflicted
+++ resolved
@@ -1,35 +1,31 @@
 {
-  "name": "monerostresstester",
-  "version": "0.0.1",
-  "description": "A browser app intended to be run by many users simultaneously in order to test the limits of the Monero network",
-  "main": "index.js",
+  "name": "monerostresstester.com",
+  "version": "0.0.3",
+  "description": "Web app to stress test the Monero network by generating transactions",
+  "main": "src/index.js",
   "scripts": {
-    "start_updating": "webpack-dev-server --config ./webpack.config.js --mode development --open",
-    "build": "webpack --mode production",
-    "start": "webpack --config ./webpack.config.js",
-    "test": "echo \"Error: no test specified\" && exit 1"
+    "build_browser_app_unix": "webpack --config ./webpack.config.js",
+    "build_browser_app_windows": "webpack --config .\\webpack.config.js",
+    "test": "node --experimental-wasm-threads --experimental-wasm-bulk-memory node_modules/mocha/bin/_mocha 'src/test/TestAll' --timeout 3000000 --exit"
   },
-  "author": "Timetherewere",
-  "license": "ISC",
-  "devDependencies": {
-    "@babel/core": "^7.10.4",
-    "@babel/preset-env": "^7.10.4",
-    "@babel/preset-react": "^7.10.4",
-    "babel-loader": "^8.1.0",
-    "copy-webpack-plugin": "^6.0.3",
-    "css-loader": "^3.6.0",
-    "file-loader": "^6.0.0",
-    "html-webpack-plugin": "^4.3.0",
-    "style-loader": "^1.2.1",
-    "webpack": "^4.43.0",
-    "webpack-cli": "^3.3.12",
-    "webpack-dev-server": "^3.11.0"
+  "repository": {
+    "type": "git",
+    "url": "git+https://github.com/woodser/monerostresstester.git"
   },
+  "keywords": [
+    "xmr",
+    "monero",
+    "web",
+    "javascript",
+    "js"
+  ],
+  "author": "woodser",
+  "license": "MIT",
+  "bugs": {
+    "url": "https://github.com/woodser/monerostresstester/issues"
+  },
+  "homepage": "https://github.com/woodser/monerostresstester#readme",
   "dependencies": {
-<<<<<<< HEAD
-    "react": "^16.13.1",
-    "react-dom": "^16.13.1"
-=======
     "jquery": "^3.5.0",
     "monero-javascript": "^0.4.1"
   },
@@ -48,6 +44,5 @@
     "mocha": "^7.0.1",
     "minimist": "^1.2.2",
     "acorn": "^6.4.1"
->>>>>>> a1021fa8
   }
 }