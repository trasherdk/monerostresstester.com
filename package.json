--- conflicted
+++ resolved
@@ -25,10 +25,6 @@
   "homepage": "https://github.com/woodser/monerostresstester#readme",
   "dependencies": {
     "jquery": "^3.4.1",
-<<<<<<< HEAD
-    "jsdom": "^16.2.1",
-=======
->>>>>>> 5847a231
     "monero-javascript": "^0.2.9"
   },
   "devDependencies": {
