/**
 * Web app to stress test the Monero network by generating transactions.
 */

// import dependencies
require("monero-javascript");
const MoneroTxGenerator = require("./MoneroTxGenerator");

var $ = require("jquery");

// configuration
const DAEMON_RPC_URI = "http://localhost:38081";
const DAEMON_RPC_USERNAME = "superuser";
const DAEMON_RPC_PASSWORD = "abctesting123";
const MNEMONIC = "goblet went maze cylinder stockpile twofold fewest jaded lurk rally espionage grunt aunt puffin kickoff refer shyness tether building eleven lopped dawn tasked toolbox grunt";
const SEED_OFFSET = "";
const RESTORE_HEIGHT = 531333;
const PROXY_TO_WORKER = true;   // proxy core wallet and daemon to worker so main thread is not blocked (recommended)
const USE_FS = true;            // optionally save wallets to an in-memory file system, otherwise use empty paths
const FS = USE_FS ? require('memfs') : undefined;  // use in-memory file system for demo

<<<<<<< HEAD

// GUI variables
const FLEX_SRC = "img/muscleFlex.gif";
const RELAX_SRC = "img/muscleRelax.gif";


// run application on main thread
let isMain = self.document? true : false;
if (isMain) runApp();
=======
/**
 * Start when document ready.
 */
$(document).ready(function() {
  runApp();
});
>>>>>>> 5847a231

/**
 * Run the application.
 */
async function runApp() {
	
  let txGenerated = 0;
  let totalFee = 0;	
  console.log("APPLICATION START");

  // Set the start/stop button image to RELAX
  $("#muscleButton").attr('src',RELAX_SRC);

  // Display a "working..." message on the page so the user knows
  // They can't start generating TXs yet
  $("#statusMessage").html("working...");
  
<<<<<<< HEAD
  // bool to track whether the stress test loop is running
  // This will help us know which muscle button animation to play
  // and whether to send a "start" or "stop" stignal to the
  // generator
  let isTestRunning = false;

=======
  $("#wallet_balance").text("Wallet balance: Initializing...");
  
>>>>>>> 5847a231
  // connect to daemon 
  let daemonConnection = new MoneroRpcConnection({uri: DAEMON_RPC_URI, user: DAEMON_RPC_USERNAME, pass: DAEMON_RPC_PASSWORD});
  //let daemon = new MoneroDaemonRpc(daemonConnection.getConfig()); // TODO: support passing connection
  let daemon = await MoneroDaemonRpc.create(Object.assign({PROXY_TO_WORKER: PROXY_TO_WORKER}, daemonConnection.getConfig()));
  
  // create a wallet from mnemonic
  let path = USE_FS ? GenUtils.uuidv4() : "";
  console.log("Creating core wallet" + (PROXY_TO_WORKER ? " in worker" : "") + (USE_FS ? " at path " + path : ""));
  let wallet = await MoneroWalletCore.createWalletFromMnemonic(path, "abctesting123", MoneroNetworkType.STAGENET, MNEMONIC, daemonConnection, RESTORE_HEIGHT, SEED_OFFSET, PROXY_TO_WORKER, FS);

  //Get the wallet address 
  let walletAddress = await wallet.getPrimaryAddress();
  //Display wallet address on page
  $("#walletAddress").html(walletAddress);

  console.log("Core wallet imported mnemonic: " + await wallet.getMnemonic());
  console.log("Core wallet imported address: " + walletAddress);

  // synchronize wallet
<<<<<<< HEAD
    $("#statusMessage").html("Syncronizing core wallet...");
=======
  $("#wallet_balance").text("Wallet balance: Synchronizing...");
  console.log("Synchronizing core wallet...");
>>>>>>> 5847a231
  let result = await wallet.sync(new WalletSyncPrinter());  // synchronize and print progress
  $("#statusMessage").html("Done syncing. Result: " + result);
    $("#statusMessage").html("working...");
  
  // print balance and number of transactions
  console.log("Core wallet balance: " + await wallet.getBalance());
  $("#wallet_balance").text("Wallet balance: " + await wallet.getBalance());
  
<<<<<<< HEAD
  // receive notifications when outputs are spent
  await wallet.addListener(new class extends MoneroWalletListener {
    onOutputSpent(output) {
      console.log("Output spent: " + output);
      // todo: get amount spent to add it to the total
      // (can we get the fee from the output object too?)
=======
  // receive notifications when blocks are added to the chain
  await wallet.addListener(new class extends MoneroWalletListener {
    onOutputSpent(output) {
      console.log("Output spent");
      console.log(output);
>>>>>>> 5847a231
    }
  });
  
  // start background syncing
  await wallet.startSyncing();
  
  // instantiate a transaction generator
  let txGenerator = new MoneroTxGenerator(daemon, wallet);
    $("#statusMessage").html("Ready to stress the system!");

  // give start/stop control over transaction generator to the muscle button
  // Listen for the start/stop button to be clicked
  $("#muscleButton").click(async function() {
    if (isTestRunning) {
	  isTestRunning = false;
      txGenerator.stop();  
      $("#muscleButton").attr('src',RELAX_SRC);
	} else {
	  isTestRunning = true;
      $("#muscleButton").attr('src',FLEX_SRC);
      await txGenerator.start();
	}
  })  

}

/**
 * Print sync progress every X blocks.
 */
class WalletSyncPrinter extends MoneroWalletListener {
  
  constructor(blockResolution) {
    super();
    this.blockResolution = blockResolution ? blockResolution : 2500;
  }
  
  onSyncProgress(height, startHeight, endHeight, percentDone, message) {
    $("#wallet_balance").text("Wallet balance: Synchronizing: " + percentDone);
    if (percentDone === 1 || (startHeight - height) % this.blockResolution === 0) {
      let percentString = Math.floor(parseFloat(percentDone) * 100).toString() + "%";
      $("#progressBar").val(percentString);
      console.log("Percent string: " + percentString);
      console.log("onSyncProgress(" + height + ", " + startHeight + ", " + endHeight + ", " + percentDone + ", " + message + ")");
      $("#progressBar").attr("width", percentString);
    }
  }
}<|MERGE_RESOLUTION|>--- conflicted
+++ resolved
@@ -5,8 +5,6 @@
 // import dependencies
 require("monero-javascript");
 const MoneroTxGenerator = require("./MoneroTxGenerator");
-
-var $ = require("jquery");
 
 // configuration
 const DAEMON_RPC_URI = "http://localhost:38081";
@@ -19,30 +17,21 @@
 const USE_FS = true;            // optionally save wallets to an in-memory file system, otherwise use empty paths
 const FS = USE_FS ? require('memfs') : undefined;  // use in-memory file system for demo
 
-<<<<<<< HEAD
 
 // GUI variables
 const FLEX_SRC = "img/muscleFlex.gif";
 const RELAX_SRC = "img/muscleRelax.gif";
 
 
-// run application on main thread
+// Run application on main thread.
 let isMain = self.document? true : false;
 if (isMain) runApp();
-=======
-/**
- * Start when document ready.
- */
-$(document).ready(function() {
-  runApp();
-});
->>>>>>> 5847a231
 
 /**
  * Run the application.
  */
 async function runApp() {
-	
+  // Initialize GUI-displayed wallet statistics
   let txGenerated = 0;
   let totalFee = 0;	
   console.log("APPLICATION START");
@@ -54,17 +43,14 @@
   // They can't start generating TXs yet
   $("#statusMessage").html("working...");
   
-<<<<<<< HEAD
   // bool to track whether the stress test loop is running
   // This will help us know which muscle button animation to play
   // and whether to send a "start" or "stop" stignal to the
   // generator
   let isTestRunning = false;
 
-=======
   $("#wallet_balance").text("Wallet balance: Initializing...");
   
->>>>>>> 5847a231
   // connect to daemon 
   let daemonConnection = new MoneroRpcConnection({uri: DAEMON_RPC_URI, user: DAEMON_RPC_USERNAME, pass: DAEMON_RPC_PASSWORD});
   //let daemon = new MoneroDaemonRpc(daemonConnection.getConfig()); // TODO: support passing connection
@@ -77,43 +63,33 @@
 
   //Get the wallet address 
   let walletAddress = await wallet.getPrimaryAddress();
+  let walletAddressLine1 = walletAddress.substring(0,walletAddress.length);
+  let walletAddressLine2 = walletAddress.substring(walletAddress.length);
   //Display wallet address on page
-  $("#walletAddress").html(walletAddress);
+  $("#walletAddress").html(walletAddressLine1 + "<br/>" + walletAddressLine2);
 
   console.log("Core wallet imported mnemonic: " + await wallet.getMnemonic());
   console.log("Core wallet imported address: " + walletAddress);
 
   // synchronize wallet
-<<<<<<< HEAD
     $("#statusMessage").html("Syncronizing core wallet...");
-=======
-  $("#wallet_balance").text("Wallet balance: Synchronizing...");
-  console.log("Synchronizing core wallet...");
->>>>>>> 5847a231
   let result = await wallet.sync(new WalletSyncPrinter());  // synchronize and print progress
   $("#statusMessage").html("Done syncing. Result: " + result);
     $("#statusMessage").html("working...");
   
   // print balance and number of transactions
   console.log("Core wallet balance: " + await wallet.getBalance());
-  $("#wallet_balance").text("Wallet balance: " + await wallet.getBalance());
   
-<<<<<<< HEAD
+  /* commented out; currently does nothing
   // receive notifications when outputs are spent
   await wallet.addListener(new class extends MoneroWalletListener {
     onOutputSpent(output) {
       console.log("Output spent: " + output);
       // todo: get amount spent to add it to the total
       // (can we get the fee from the output object too?)
-=======
-  // receive notifications when blocks are added to the chain
-  await wallet.addListener(new class extends MoneroWalletListener {
-    onOutputSpent(output) {
-      console.log("Output spent");
-      console.log(output);
->>>>>>> 5847a231
     }
   });
+  */
   
   // start background syncing
   await wallet.startSyncing();
@@ -149,7 +125,6 @@
   }
   
   onSyncProgress(height, startHeight, endHeight, percentDone, message) {
-    $("#wallet_balance").text("Wallet balance: Synchronizing: " + percentDone);
     if (percentDone === 1 || (startHeight - height) % this.blockResolution === 0) {
       let percentString = Math.floor(parseFloat(percentDone) * 100).toString() + "%";
       $("#progressBar").val(percentString);
