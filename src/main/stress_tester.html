--- conflicted
+++ resolved
@@ -10,7 +10,7 @@
 		<div class="flex-container" id="parentContainer">
         	<h3 style='font-weight: bold; font-family:avenir,Helvetica Neue;'>Stress Tester...</h3>
 			<h2> Wallet Address:</h2>
-			<div id="walletAddress">placeholder text</div>
+			<div id="walletAddress">...</div>
 			<table>
 				<tr>
 					<td class="tableLabel">Total transactions:</td>
@@ -22,7 +22,7 @@
 				</tr>
 				<tr>
 					<td class="tableLabel">Wallet balance:</td>
-					<td class="tableValue" id="balance">25.9098379</td>
+					<td class="tableValue" id="wallet_balance">25.9098379</td>
 				</tr>
 				<tr>
 					<td class="tableLabel">Total fee</td>
@@ -30,13 +30,12 @@
 				</tr>
 			</table>
 			<div id="progressBarContainer">
-			  <div id="progressBar">0%</div>
+			  <div id="progressBar"></div>
 			</div>
 			<div id="statusMessage">Placeholder text</div>
 			<div id="muscleButtonContainer"><img src="" id="muscleButton" alt="muscle button"></img></div>
 			<!--<button type="button">Use me to test responsiveness</button>-->
 
-<<<<<<< HEAD
 	        <script type="text/javascript" src="stress_tester.dist.js"></script>
 		</div>
 		
@@ -44,10 +43,5 @@
 		<div class="jsVariable">
 			<div id="isToggled">false</div>
 		</div>
-=======
-		<button type="button">Use me to test responsiveness</button>
-		<p>
-		<div id="wallet_balance"></div>
->>>>>>> 5847a231
 	</body>
 </html>